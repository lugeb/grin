--- conflicted
+++ resolved
@@ -393,21 +393,20 @@
 		sumtrees.is_unspent(output_ref)
 	}
 
-<<<<<<< HEAD
 	pub fn validate(&self) -> Result<(), Error> {
 		let header = self.store.head_header()?;
 		let mut sumtrees = self.sumtrees.write().unwrap();
 		sumtree::extending(&mut sumtrees, |extension| {
 			extension.validate(&header)
 		})
-=======
+	}
+
 	/// Check if the input has matured sufficiently for the given block height.
 	/// This only applies to inputs spending coinbase outputs.
 	/// An input spending a non-coinbase output will always pass this check.
 	pub fn is_matured(&self, input: &Input, height: u64) -> Result<(), Error> {
 		let mut sumtrees = self.sumtrees.write().unwrap();
 		sumtrees.is_matured(input, height)
->>>>>>> eb0ebab2
 	}
 
 	/// Sets the sumtree roots on a brand new block by applying the block on the
