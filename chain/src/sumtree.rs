--- conflicted
+++ resolved
@@ -394,27 +394,9 @@
 			block.header.height,
 		);
 
-<<<<<<< HEAD
 		let (out_pos_rew, kern_pos_rew) = indexes_at(block, self.commit_index.deref())?;
 		self.rewind_pos(block.header.height, out_pos_rew, kern_pos_rew)
 	}
-=======
-		let out_pos_rew = match block.outputs.last() {
-			Some(output) => self.get_output_pos(&output.commitment())
-				.map_err(|e| {
-					Error::StoreErr(e, format!("missing output pos for known block"))
-				})?,
-			None => 0,
-		};
-
-		let kern_pos_rew = match block.kernels.last() {
-			Some(kernel) => self.get_kernel_pos(&kernel.excess)
-				.map_err(|e| {
-					Error::StoreErr(e, format!("missing kernel pos for known block"))
-				})?,
-			None => 0,
-		};
->>>>>>> 40bc3386
 
 	/// Rewinds the MMRs to the provided positions, given the output and
 	/// kernel we want to rewind to.
