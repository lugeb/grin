--- conflicted
+++ resolved
@@ -137,7 +137,6 @@
 			Some(b) => b,
 		};
 
-<<<<<<< HEAD
 		if config.archive_mode {
 			sync::run_full_sync(
 				currently_syncing.clone(),
@@ -153,14 +152,6 @@
 				skip_sync_wait,
 			);
 		}
-=======
-		sync::run_sync(
-			currently_syncing.clone(),
-			p2p_server.peers.clone(),
-			shared_chain.clone(),
-			skip_sync_wait,
-		);
->>>>>>> eb0ebab2
 
 		let p2p_inner = p2p_server.clone();
 		let _ = thread::Builder::new().name("p2p-server".to_string()).spawn(move || {
