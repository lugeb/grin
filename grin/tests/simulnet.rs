--- conflicted
+++ resolved
@@ -225,7 +225,6 @@
 
 	// monitor for a change of head on a different server and check whether
 	// chain height has changed
-<<<<<<< HEAD
 	loop {
 		let mut count = 0;
 		for n in 0..5 {
@@ -237,79 +236,6 @@
 			}
 		}
 		thread::sleep(time::Duration::from_millis(100));
-=======
-	evtlp.run(change(&servers[4]).and_then(|tip| {
-		assert!(tip.height == original_height + 1);
-		Ok(())
-	}));
-}
-
-/// Creates 2 different disconnected servers, mine a few blocks on one, connect
-/// them and check that the 2nd gets all the blocks
-#[test]
-fn simulate_full_sync() {
-	util::init_test_logger();
-
-	// we actually set the chain_type in the ServerConfig below
-	// TODO - avoid needing to set it in two places?
-	global::set_mining_mode(ChainTypes::AutomatedTesting);
-
-	let test_name_dir = "grin-sync";
-	framework::clean_all_output(test_name_dir);
-
-	let mut evtlp = reactor::Core::new().unwrap();
-	let handle = evtlp.handle();
-
-	let mut plugin_config = pow::types::CuckooMinerPluginConfig::default();
-	let mut plugin_config_vec: Vec<pow::types::CuckooMinerPluginConfig> = Vec::new();
-	plugin_config.type_filter = String::from("mean_cpu");
-	plugin_config_vec.push(plugin_config);
-
-	let miner_config = pow::types::MinerConfig {
-		enable_mining: true,
-		burn_reward: true,
-		use_cuckoo_miner: false,
-		cuckoo_miner_async_mode: Some(false),
-		cuckoo_miner_plugin_dir: Some(String::from("../target/debug/deps")),
-		cuckoo_miner_plugin_config: Some(plugin_config_vec),
-		..Default::default()
-	};
-
-	// instantiates 2 servers on different ports
-	let mut servers = vec![];
-	for n in 0..2 {
-		let config = grin::ServerConfig {
-			api_http_addr: format!("127.0.0.1:{}", 19000 + n),
-			db_root: format!("target/{}/grin-sync-{}", test_name_dir, n),
-			p2p_config: p2p::P2PConfig {
-				port: 11000 + n,
-				..p2p::P2PConfig::default()
-			},
-			seeding_type: grin::Seeding::List,
-			seeds: Some(vec!["127.0.0.1:11000".to_string()]),
-			chain_type: core::global::ChainTypes::AutomatedTesting,
-			..Default::default()
-		};
-		let s = grin::Server::future(config, &handle).unwrap();
-		servers.push(s);
-	}
-
-	// mine a few blocks on server 1
-	servers[0].start_miner(miner_config);
-	thread::sleep(time::Duration::from_secs(5));
-
-	// 2 should get blocks
-	evtlp.run(change(&servers[1]));
-}
-
-// Builds the change future, monitoring for a change of head on the provided
-// server
-fn change<'a>(s: &'a grin::Server) -> HeadChange<'a> {
-	let start_head = s.head();
-	HeadChange {
-		server: s,
-		original: start_head,
->>>>>>> e86de901
 	}
 }
 
