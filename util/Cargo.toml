[package]
name = "grin_util"
version = "0.1.0"
authors = ["Ignotus Peverell <igno.peverell@protonmail.com>",
           "Yeastplume <yeastplume@protonmail.com>"]
workspace = ".."

[dependencies]
slog = { version = "^2.0.12", features = ["max_level_trace", "release_max_level_trace"] }
slog-term = "^2.2.0"
slog-async = "^2.1.0"
lazy_static = "~0.2.8"
byteorder = "^0.5"
rand = "0.3"
serde = "~1.0.8"
serde_derive = "~1.0.8"
<<<<<<< HEAD
secp256k1zkp = { git = "https://github.com/mimblewimble/rust-secp256k1-zkp", tag="grin_integration_2" }
walkdir = "^2.0.1"
zip = "^0.2.6"
=======
secp256k1zkp = { git = "https://github.com/mimblewimble/rust-secp256k1-zkp", tag="grin_integration_6" }
#secp256k1zkp = { path = "../../rust-secp256k1-zkp" }
>>>>>>> 40bc3386
<|MERGE_RESOLUTION|>--- conflicted
+++ resolved
@@ -14,11 +14,6 @@
 rand = "0.3"
 serde = "~1.0.8"
 serde_derive = "~1.0.8"
-<<<<<<< HEAD
-secp256k1zkp = { git = "https://github.com/mimblewimble/rust-secp256k1-zkp", tag="grin_integration_2" }
+secp256k1zkp = { git = "https://github.com/mimblewimble/rust-secp256k1-zkp", tag="grin_integration_6" }
 walkdir = "^2.0.1"
-zip = "^0.2.6"
-=======
-secp256k1zkp = { git = "https://github.com/mimblewimble/rust-secp256k1-zkp", tag="grin_integration_6" }
-#secp256k1zkp = { path = "../../rust-secp256k1-zkp" }
->>>>>>> 40bc3386
+zip = "^0.2.6"