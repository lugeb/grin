// Copyright 2016 The Grin Developers
//
// Licensed under the Apache License, Version 2.0 (the "License");
// you may not use this file except in compliance with the License.
// You may obtain a copy of the License at
//
//     http://www.apache.org/licenses/LICENSE-2.0
//
// Unless required by applicable law or agreed to in writing, software
// distributed under the License is distributed on an "AS IS" BASIS,
// WITHOUT WARRANTIES OR CONDITIONS OF ANY KIND, either express or implied.
// See the License for the specific language governing permissions and
// limitations under the License.

use std::collections::VecDeque;
use std::io::Read;
use std::net::{TcpStream, SocketAddr};
use std::sync::{Arc, RwLock};

use rand::Rng;
use rand::os::OsRng;

use core::core::target::Difficulty;
use core::core::hash::Hash;
use msg::*;
use types::*;
use util::LOGGER;

const NONCES_CAP: usize = 100;

/// Handles the handshake negotiation when two peers connect and decides on
/// protocol.
pub struct Handshake {
	/// Ring buffer of nonces sent to detect self connections without requiring
	/// a node id.
	nonces: Arc<RwLock<VecDeque<u64>>>,
	/// The genesis block header of the chain seen by this node.
	/// We only want to connect to other nodes seeing the same chain (forks are ok).
	genesis: Hash,
}

unsafe impl Sync for Handshake {}
unsafe impl Send for Handshake {}

impl Handshake {
	/// Creates a new handshake handler
	pub fn new(genesis: Hash) -> Handshake {
		Handshake {
			nonces: Arc::new(RwLock::new(VecDeque::with_capacity(NONCES_CAP))),
			genesis: genesis,
		}
	}

	pub fn initiate(
		&self,
		capab: Capabilities,
		total_difficulty: Difficulty,
		self_addr: SocketAddr,
		conn: &mut TcpStream,
	) -> Result<PeerInfo, Error> {

		// prepare the first part of the handshake
		let nonce = self.next_nonce();
		let peer_addr = match conn.peer_addr() {
			Ok(pa) => pa,
			Err(e) => return Err(Error::Connection(e)),
		};

		let hand = Hand {
			version: PROTOCOL_VERSION,
			capabilities: capab,
			nonce: nonce,
			genesis: self.genesis,
			total_difficulty: total_difficulty,
			sender_addr: SockAddr(self_addr),
			receiver_addr: SockAddr(peer_addr),
			user_agent: USER_AGENT.to_string(),
		};

		// write and read the handshake response
<<<<<<< HEAD
		write_message(conn, hand, Type::Hand)?;
		let shake: Shake = read_message(conn, Type::Shake)?;
		if shake.version != PROTOCOL_VERSION {
			return Err(Error::ProtocolMismatch {
				us: PROTOCOL_VERSION,
				peer: shake.version,
			});
		} else if shake.genesis != self.genesis {
			return Err(Error::GenesisMismatch {
				us: self.genesis,
				peer: shake.genesis,
			});
		}
		let peer_info = PeerInfo {
			capabilities: shake.capabilities,
			user_agent: shake.user_agent,
			addr: peer_addr,
			version: shake.version,
			total_difficulty: shake.total_difficulty,
		};
		
		debug!(LOGGER, "Connected to peer {:?}", peer_info);
		// when more than one protocol version is supported, choosing should go here
		Ok(peer_info)
=======
		Box::new(
			write_msg(conn, hand, Type::Hand)
				.and_then(|conn| read_msg::<Shake>(conn))
				.and_then(move |(conn, shake)| {
					if shake.version != PROTOCOL_VERSION {
						Err(Error::ProtocolMismatch {
							us: PROTOCOL_VERSION,
							peer: shake.version,
						})
					} else if shake.genesis != genesis {
						Err(Error::GenesisMismatch {
							us: genesis,
							peer: shake.genesis,
						})
					} else {
						let peer_info = PeerInfo {
							capabilities: shake.capabilities,
							user_agent: shake.user_agent,
							addr: peer_addr,
							version: shake.version,
							total_difficulty: shake.total_difficulty,
						};

						debug!(
							LOGGER,
							"Connected! Cumulative {} offered from {:?} {:?} {:?}",
							peer_info.total_difficulty.into_num(),
							peer_info.addr,
							peer_info.user_agent,
							peer_info.capabilities
						);
						// when more than one protocol version is supported, choosing should go here
						Ok((conn, ProtocolV1::new(), peer_info))
					}
				}),
		)
>>>>>>> 5dce526f
	}

	pub fn accept(
		&self,
		capab: Capabilities,
		total_difficulty: Difficulty,
		conn: &mut TcpStream,
	) -> Result<PeerInfo, Error> {

		let hand: Hand = read_message(conn, Type::Hand)?;
	
		// all the reasons we could refuse this connection for
		if hand.version != PROTOCOL_VERSION {
			return Err(Error::ProtocolMismatch {
				us: PROTOCOL_VERSION,
				peer: hand.version,
			});
		} else if hand.genesis != self.genesis {
			return Err(Error::GenesisMismatch {
				us: self.genesis,
				peer: hand.genesis,
			});
		} else {
			// check the nonce to see if we are trying to connect to ourselves
			let nonces = self.nonces.read().unwrap();
			if nonces.contains(&hand.nonce) {
				return Err(Error::PeerWithSelf);
			}
		}

		// all good, keep peer info
		let peer_info = PeerInfo {
			capabilities: hand.capabilities,
			user_agent: hand.user_agent,
			addr: extract_ip(&hand.sender_addr.0, &conn),
			version: hand.version,
			total_difficulty: hand.total_difficulty,
		};
		// send our reply with our info
		let shake = Shake {
			version: PROTOCOL_VERSION,
			capabilities: capab,
			genesis: self.genesis,
			total_difficulty: total_difficulty,
			user_agent: USER_AGENT.to_string(),
		};

		write_message(conn, shake, Type::Shake)?;
		debug!(LOGGER, "Success handshake with {}.", peer_info.addr);

		// when more than one protocol version is supported, choosing should go here
		Ok(peer_info)
	}

	/// Generate a new random nonce and store it in our ring buffer
	fn next_nonce(&self) -> u64 {
		let mut rng = OsRng::new().unwrap();
		let nonce = rng.next_u64();

		let mut nonces = self.nonces.write().unwrap();
		nonces.push_back(nonce);
		if nonces.len() >= NONCES_CAP {
			nonces.pop_front();
		}
		nonce
	}
}

// Attempts to make a best guess at the correct remote IP by checking if the
// advertised address is the loopback and our TCP connection. Note that the
// port reported by the connection is always incorrect for receiving
// connections as it's dynamically allocated by the server.
fn extract_ip(advertised: &SocketAddr, conn: &TcpStream) -> SocketAddr {
  match advertised {
    &SocketAddr::V4(v4sock) => {
      let ip = v4sock.ip();
      if ip.is_loopback() || ip.is_unspecified() {
        if let Ok(addr) =  conn.peer_addr() {
          return SocketAddr::new(addr.ip(), advertised.port());
        }
      }
    }
    &SocketAddr::V6(v6sock) => {
      let ip = v6sock.ip();
      if ip.is_loopback() || ip.is_unspecified() {
        if let Ok(addr) =  conn.peer_addr() {
          return SocketAddr::new(addr.ip(), advertised.port());
        }
      }
    }
  }
  advertised.clone()
}<|MERGE_RESOLUTION|>--- conflicted
+++ resolved
@@ -78,7 +78,6 @@
 		};
 
 		// write and read the handshake response
-<<<<<<< HEAD
 		write_message(conn, hand, Type::Hand)?;
 		let shake: Shake = read_message(conn, Type::Shake)?;
 		if shake.version != PROTOCOL_VERSION {
@@ -100,47 +99,16 @@
 			total_difficulty: shake.total_difficulty,
 		};
 		
-		debug!(LOGGER, "Connected to peer {:?}", peer_info);
+		debug!(
+			LOGGER,
+			"Connected! Cumulative {} offered from {:?} {:?} {:?}",
+			peer_info.total_difficulty.into_num(),
+			peer_info.addr,
+			peer_info.user_agent,
+			peer_info.capabilities
+			);
 		// when more than one protocol version is supported, choosing should go here
 		Ok(peer_info)
-=======
-		Box::new(
-			write_msg(conn, hand, Type::Hand)
-				.and_then(|conn| read_msg::<Shake>(conn))
-				.and_then(move |(conn, shake)| {
-					if shake.version != PROTOCOL_VERSION {
-						Err(Error::ProtocolMismatch {
-							us: PROTOCOL_VERSION,
-							peer: shake.version,
-						})
-					} else if shake.genesis != genesis {
-						Err(Error::GenesisMismatch {
-							us: genesis,
-							peer: shake.genesis,
-						})
-					} else {
-						let peer_info = PeerInfo {
-							capabilities: shake.capabilities,
-							user_agent: shake.user_agent,
-							addr: peer_addr,
-							version: shake.version,
-							total_difficulty: shake.total_difficulty,
-						};
-
-						debug!(
-							LOGGER,
-							"Connected! Cumulative {} offered from {:?} {:?} {:?}",
-							peer_info.total_difficulty.into_num(),
-							peer_info.addr,
-							peer_info.user_agent,
-							peer_info.capabilities
-						);
-						// when more than one protocol version is supported, choosing should go here
-						Ok((conn, ProtocolV1::new(), peer_info))
-					}
-				}),
-		)
->>>>>>> 5dce526f
 	}
 
 	pub fn accept(
