--- conflicted
+++ resolved
@@ -132,52 +132,6 @@
 	pub total_difficulty: Difficulty,
 }
 
-<<<<<<< HEAD
-=======
-/// A given communication protocol agreed upon between 2 peers (usually
-/// ourselves and a remote) after handshake. This trait is necessary to allow
-/// protocol negotiation as it gets upgraded to multiple versions.
-pub trait Protocol {
-	/// Starts handling protocol communication, the connection) is expected to
-	/// be  known already, usually passed during construction. Will typically
-	/// block so needs to be called withing a coroutine. Should also be called
-	/// only once.
-	fn handle(&self, conn: TcpStream, na: Arc<NetAdapter>, addr: SocketAddr, pool: CpuPool)
-		-> Box<Future<Item = (), Error = Error>>;
-
-	/// Sends a ping message to the remote peer.
-	fn send_ping(&self, total_difficulty: Difficulty, height: u64) -> Result<(), Error>;
-
-	/// Relays a block to the remote peer.
-	fn send_block(&self, b: &core::Block) -> Result<(), Error>;
-
-	fn send_compact_block(&self, cb: &core::CompactBlock) -> Result<(), Error>;
-
-	/// Relays a block header to the remote peer ("header first" propagation).
-	fn send_header(&self, bh: &core::BlockHeader) -> Result<(), Error>;
-
-	/// Relays a transaction to the remote peer.
-	fn send_transaction(&self, tx: &core::Transaction) -> Result<(), Error>;
-
-	/// Sends a request for block headers based on the provided block locator.
-	fn send_header_request(&self, locator: Vec<Hash>) -> Result<(), Error>;
-
-	/// Sends a request for a block from its hash.
-	fn send_block_request(&self, h: Hash) -> Result<(), Error>;
-
-	fn send_compact_block_request(&self, h: Hash) -> Result<(), Error>;
-
-	/// Sends a request for some peer addresses.
-	fn send_peer_request(&self, capab: Capabilities) -> Result<(), Error>;
-
-	/// How many bytes have been sent/received to/from the remote peer.
-	fn transmitted_bytes(&self) -> (u64, u64);
-
-	/// Close the connection to the remote peer.
-	fn close(&self);
-}
-
->>>>>>> e86de901
 /// Bridge between the networking layer and the rest of the system. Handles the
 /// forwarding or querying of blocks and transactions from the network among
 /// other things.
