// Copyright 2016 The Grin Developers
//
// Licensed under the Apache License, Version 2.0 (the "License");
// you may not use this file except in compliance with the License.
// You may obtain a copy of the License at
//
//     http://www.apache.org/licenses/LICENSE-2.0
//
// Unless required by applicable law or agreed to in writing, software
// distributed under the License is distributed on an "AS IS" BASIS,
// WITHOUT WARRANTIES OR CONDITIONS OF ANY KIND, either express or implied.
// See the License for the specific language governing permissions and
// limitations under the License.

//! Message types that transit over the network and related serialization code.

use std::io::{Read, Write};
use std::net::{TcpStream, Ipv4Addr, Ipv6Addr, SocketAddr, SocketAddrV4, SocketAddrV6};
use num::FromPrimitive;

use core::consensus::MAX_MSG_LEN;
use core::core::BlockHeader;
use core::core::hash::Hash;
use core::core::target::Difficulty;
use core::ser::{self, Readable, Reader, Writeable, Writer};

use types::*;

/// Current latest version of the protocol
pub const PROTOCOL_VERSION: u32 = 1;

/// Grin's user agent with current version (TODO externalize)
pub const USER_AGENT: &'static str = "MW/Grin 0.1";

/// Magic number expected in the header of every message
const MAGIC: [u8; 2] = [0x1e, 0xc5];

/// Size in bytes of a message header
pub const HEADER_LEN: u64 = 11;

/// Codes for each error that can be produced reading a message.
#[allow(dead_code)]
pub enum ErrCodes {
	UnsupportedVersion = 100,
}

/// Types of messages
enum_from_primitive! {
<<<<<<< HEAD
  #[derive(Debug, Clone, Copy, PartialEq)]
  pub enum Type {
	Error,
	Hand,
	Shake,
	Ping,
	Pong,
	GetPeerAddrs,
	PeerAddrs,
	GetHeaders,
	Header,
	Headers,
	GetBlock,
	Block,
	Transaction,
  }
=======
	#[derive(Debug, Clone, Copy, PartialEq)]
	pub enum Type {
		Error,
		Hand,
		Shake,
		Ping,
		Pong,
		GetPeerAddrs,
		PeerAddrs,
		GetHeaders,
		Header,
		Headers,
		GetBlock,
		Block,
		GetCompactBlock,
		CompactBlock,
		Transaction,
	}
>>>>>>> e86de901
}

pub fn read_header(conn: &mut TcpStream) -> Result<MsgHeader, Error> {

	let mut head = vec![0u8; HEADER_LEN as usize];
	conn.read_exact(&mut head)?;
	let header = ser::deserialize::<MsgHeader>(&mut &head[..])?;
	if header.msg_len > MAX_MSG_LEN {
		// TODO additional restrictions for each msg type to avoid 20MB pings...
		return Err(Error::Serialization(ser::Error::TooLargeReadErr));
	}
	Ok(header)
}

pub fn read_body<T>(h: &MsgHeader, conn: &mut TcpStream) -> Result<T, Error>
where
	T: Readable,
{
	let mut body = vec![0u8; h.msg_len as usize];
	conn.read_exact(&mut body)?;
	ser::deserialize(&mut &body[..]).map_err(From::from)
}

pub fn read_message<T>(conn: &mut TcpStream, msg_type: Type) -> Result<T, Error>
where
	T: Readable,
{
	let header = read_header(conn)?;
	if header.msg_type != msg_type {
		return Err(Error::BadMessage);
	}
	read_body(&header, conn)
}

pub fn write_to_bufs<T>(
	msg: T,
	msg_type: Type,
) -> (Vec<u8>, Vec<u8>)
where
	T: Writeable,
{
	// prepare the body first so we know its serialized length
	let mut body_buf = vec![];
	ser::serialize(&mut body_buf, &msg).unwrap();

	// build and serialize the header using the body size
	let mut header_buf = vec![];
	let blen = body_buf.len() as u64;
	ser::serialize(&mut header_buf, &MsgHeader::new(msg_type, blen)).unwrap();

	(header_buf, body_buf)
}

pub fn write_message<T>(
	conn: &mut TcpStream,
	msg: T,
	msg_type: Type,
) -> Result<(), Error>
where
	T: Writeable + 'static,
{
	let (header_buf, body_buf) = write_to_bufs(msg, msg_type);
	// send the whole thing
	conn.write_all(&header_buf[..])?;
	conn.write_all(&body_buf[..])?;
	Ok(())
}

/// Header of any protocol message, used to identify incoming messages.
pub struct MsgHeader {
	magic: [u8; 2],
	/// Type of the message.
	pub msg_type: Type,
	/// Total length of the message in bytes.
	pub msg_len: u64,
}

impl MsgHeader {
	/// Creates a new message header.
	pub fn new(msg_type: Type, len: u64) -> MsgHeader {
		MsgHeader {
			magic: MAGIC,
			msg_type: msg_type,
			msg_len: len,
		}
	}

	/// Serialized length of the header in bytes
	pub fn serialized_len(&self) -> u64 {
		HEADER_LEN
	}
}

impl Writeable for MsgHeader {
	fn write<W: Writer>(&self, writer: &mut W) -> Result<(), ser::Error> {
		ser_multiwrite!(
			writer,
			[write_u8, self.magic[0]],
			[write_u8, self.magic[1]],
			[write_u8, self.msg_type as u8],
			[write_u64, self.msg_len]
		);
		Ok(())
	}
}

impl Readable for MsgHeader {
	fn read(reader: &mut Reader) -> Result<MsgHeader, ser::Error> {
		try!(reader.expect_u8(MAGIC[0]));
		try!(reader.expect_u8(MAGIC[1]));
		let (t, len) = ser_multiread!(reader, read_u8, read_u64);
		match Type::from_u8(t) {
			Some(ty) => Ok(MsgHeader {
				magic: MAGIC,
				msg_type: ty,
				msg_len: len,
			}),
			None => Err(ser::Error::CorruptedData),
		}
	}
}

/// First part of a handshake, sender advertises its version and
/// characteristics.
pub struct Hand {
	/// protocol version of the sender
	pub version: u32,
	/// capabilities of the sender
	pub capabilities: Capabilities,
	/// randomly generated for each handshake, helps detect self
	pub nonce: u64,
	/// genesis block of our chain, only connect to peers on the same chain
	pub genesis: Hash,
	/// total difficulty accumulated by the sender, used to check whether sync
	/// may be needed
	pub total_difficulty: Difficulty,
	/// network address of the sender
	pub sender_addr: SockAddr,
	/// network address of the receiver
	pub receiver_addr: SockAddr,
	/// name of version of the software
	pub user_agent: String,
}

impl Writeable for Hand {
	fn write<W: Writer>(&self, writer: &mut W) -> Result<(), ser::Error> {
		ser_multiwrite!(
			writer,
			[write_u32, self.version],
			[write_u32, self.capabilities.bits()],
			[write_u64, self.nonce]
		);
		self.total_difficulty.write(writer).unwrap();
		self.sender_addr.write(writer).unwrap();
		self.receiver_addr.write(writer).unwrap();
		writer.write_bytes(&self.user_agent).unwrap();
		self.genesis.write(writer).unwrap();
		Ok(())
	}
}

impl Readable for Hand {
	fn read(reader: &mut Reader) -> Result<Hand, ser::Error> {
		let (version, capab, nonce) = ser_multiread!(reader, read_u32, read_u32, read_u64);
		let capabilities = try!(Capabilities::from_bits(capab).ok_or(ser::Error::CorruptedData,));
		let total_diff = try!(Difficulty::read(reader));
		let sender_addr = try!(SockAddr::read(reader));
		let receiver_addr = try!(SockAddr::read(reader));
		let ua = try!(reader.read_vec());
		let user_agent = try!(String::from_utf8(ua).map_err(|_| ser::Error::CorruptedData));
		let genesis = try!(Hash::read(reader));
		Ok(Hand {
			version: version,
			capabilities: capabilities,
			nonce: nonce,
			genesis: genesis,
			total_difficulty: total_diff,
			sender_addr: sender_addr,
			receiver_addr: receiver_addr,
			user_agent: user_agent,
		})
	}
}

/// Second part of a handshake, receiver of the first part replies with its own
/// version and characteristics.
pub struct Shake {
	/// sender version
	pub version: u32,
	/// sender capabilities
	pub capabilities: Capabilities,
	/// genesis block of our chain, only connect to peers on the same chain
	pub genesis: Hash,
	/// total difficulty accumulated by the sender, used to check whether sync
	/// may be needed
	pub total_difficulty: Difficulty,
	/// name of version of the software
	pub user_agent: String,
}

impl Writeable for Shake {
	fn write<W: Writer>(&self, writer: &mut W) -> Result<(), ser::Error> {
		ser_multiwrite!(
			writer,
			[write_u32, self.version],
			[write_u32, self.capabilities.bits()]
		);
		self.total_difficulty.write(writer).unwrap();
		writer.write_bytes(&self.user_agent).unwrap();
		self.genesis.write(writer).unwrap();
		Ok(())
	}
}

impl Readable for Shake {
	fn read(reader: &mut Reader) -> Result<Shake, ser::Error> {
		let (version, capab) = ser_multiread!(reader, read_u32, read_u32);
		let capabilities = try!(Capabilities::from_bits(capab).ok_or(ser::Error::CorruptedData,));
		let total_diff = try!(Difficulty::read(reader));
		let ua = try!(reader.read_vec());
		let user_agent = try!(String::from_utf8(ua).map_err(|_| ser::Error::CorruptedData));
		let genesis = try!(Hash::read(reader));
		Ok(Shake {
			version: version,
			capabilities: capabilities,
			genesis: genesis,
			total_difficulty: total_diff,
			user_agent: user_agent,
		})
	}
}

/// Ask for other peers addresses, required for network discovery.
pub struct GetPeerAddrs {
	/// Filters on the capabilities we'd like the peers to have
	pub capabilities: Capabilities,
}

impl Writeable for GetPeerAddrs {
	fn write<W: Writer>(&self, writer: &mut W) -> Result<(), ser::Error> {
		writer.write_u32(self.capabilities.bits())
	}
}

impl Readable for GetPeerAddrs {
	fn read(reader: &mut Reader) -> Result<GetPeerAddrs, ser::Error> {
		let capab = try!(reader.read_u32());
		let capabilities = try!(Capabilities::from_bits(capab).ok_or(ser::Error::CorruptedData,));
		Ok(GetPeerAddrs {
			capabilities: capabilities,
		})
	}
}

/// Peer addresses we know of that are fresh enough, in response to
/// GetPeerAddrs.
#[derive(Debug)]
pub struct PeerAddrs {
	pub peers: Vec<SockAddr>,
}

impl Writeable for PeerAddrs {
	fn write<W: Writer>(&self, writer: &mut W) -> Result<(), ser::Error> {
		try!(writer.write_u32(self.peers.len() as u32));
		for p in &self.peers {
			p.write(writer).unwrap();
		}
		Ok(())
	}
}

impl Readable for PeerAddrs {
	fn read(reader: &mut Reader) -> Result<PeerAddrs, ser::Error> {
		let peer_count = try!(reader.read_u32());
		if peer_count > MAX_PEER_ADDRS {
			return Err(ser::Error::TooLargeReadErr);
		} else if peer_count == 0 {
			return Ok(PeerAddrs { peers: vec![] });
		}
		// let peers = try_map_vec!([0..peer_count], |_| SockAddr::read(reader));
		let mut peers = Vec::with_capacity(peer_count as usize);
		for _ in 0..peer_count {
			peers.push(SockAddr::read(reader)?);
		}
		Ok(PeerAddrs { peers: peers })
	}
}

/// We found some issue in the communication, sending an error back, usually
/// followed by closing the connection.
pub struct PeerError {
	/// error code
	pub code: u32,
	/// slightly more user friendly message
	pub message: String,
}

impl Writeable for PeerError {
	fn write<W: Writer>(&self, writer: &mut W) -> Result<(), ser::Error> {
		ser_multiwrite!(writer, [write_u32, self.code], [write_bytes, &self.message]);
		Ok(())
	}
}

impl Readable for PeerError {
	fn read(reader: &mut Reader) -> Result<PeerError, ser::Error> {
		let (code, msg) = ser_multiread!(reader, read_u32, read_vec);
		let message = try!(String::from_utf8(msg).map_err(|_| ser::Error::CorruptedData,));
		Ok(PeerError {
			code: code,
			message: message,
		})
	}
}

/// Only necessary so we can implement Readable and Writeable. Rust disallows
/// implementing traits when both types are outside of this crate (which is the
/// case for SocketAddr and Readable/Writeable).
#[derive(Debug)]
pub struct SockAddr(pub SocketAddr);

impl Writeable for SockAddr {
	fn write<W: Writer>(&self, writer: &mut W) -> Result<(), ser::Error> {
		match self.0 {
			SocketAddr::V4(sav4) => {
				ser_multiwrite!(
					writer,
					[write_u8, 0],
					[write_fixed_bytes, &sav4.ip().octets().to_vec()],
					[write_u16, sav4.port()]
				);
			}
			SocketAddr::V6(sav6) => {
				try!(writer.write_u8(1));
				for seg in &sav6.ip().segments() {
					try!(writer.write_u16(*seg));
				}
				try!(writer.write_u16(sav6.port()));
			}
		}
		Ok(())
	}
}

impl Readable for SockAddr {
	fn read(reader: &mut Reader) -> Result<SockAddr, ser::Error> {
		let v4_or_v6 = try!(reader.read_u8());
		if v4_or_v6 == 0 {
			let ip = try!(reader.read_fixed_bytes(4));
			let port = try!(reader.read_u16());
			Ok(SockAddr(SocketAddr::V4(SocketAddrV4::new(
				Ipv4Addr::new(ip[0], ip[1], ip[2], ip[3]),
				port,
			))))
		} else {
			let ip = try_map_vec!([0..8], |_| reader.read_u16());
			let port = try!(reader.read_u16());
			Ok(SockAddr(SocketAddr::V6(SocketAddrV6::new(
				Ipv6Addr::new(ip[0], ip[1], ip[2], ip[3], ip[4], ip[5], ip[6], ip[7]),
				port,
				0,
				0,
			))))
		}
	}
}

/// Serializable wrapper for the block locator.
#[derive(Debug)]
pub struct Locator {
	pub hashes: Vec<Hash>,
}

impl Writeable for Locator {
	fn write<W: Writer>(&self, writer: &mut W) -> Result<(), ser::Error> {
		writer.write_u8(self.hashes.len() as u8)?;
		for h in &self.hashes {
			h.write(writer)?
		}
		Ok(())
	}
}

impl Readable for Locator {
	fn read(reader: &mut Reader) -> Result<Locator, ser::Error> {
		let len = reader.read_u8()?;
		let mut hashes = Vec::with_capacity(len as usize);
		for _ in 0..len {
			hashes.push(Hash::read(reader)?);
		}
		Ok(Locator { hashes: hashes })
	}
}

/// Serializable wrapper for a list of block headers.
pub struct Headers {
	pub headers: Vec<BlockHeader>,
}

impl Writeable for Headers {
	fn write<W: Writer>(&self, writer: &mut W) -> Result<(), ser::Error> {
		writer.write_u16(self.headers.len() as u16)?;
		for h in &self.headers {
			h.write(writer)?
		}
		Ok(())
	}
}

impl Readable for Headers {
	fn read(reader: &mut Reader) -> Result<Headers, ser::Error> {
		let len = reader.read_u16()?;
		let mut headers = Vec::with_capacity(len as usize);
		for _ in 0..len {
			headers.push(BlockHeader::read(reader)?);
		}
		Ok(Headers { headers: headers })
	}
}

pub struct Ping {
	/// total difficulty accumulated by the sender, used to check whether sync
	/// may be needed
	pub total_difficulty: Difficulty,
	/// total height
	pub height: u64,
}

impl Writeable for Ping {
	fn write<W: Writer>(&self, writer: &mut W) -> Result<(), ser::Error> {
		self.total_difficulty.write(writer).unwrap();
		self.height.write(writer).unwrap();
		Ok(())
	}
}

impl Readable for Ping {
	fn read(reader: &mut Reader) -> Result<Ping, ser::Error> {
		// TODO - once everyone is sending total_difficulty we can clean this up
		let total_difficulty = match Difficulty::read(reader) {
			Ok(diff) => diff,
			Err(_) => Difficulty::zero(),
		};
		let height = match reader.read_u64(){
			Ok(h) => h,
			Err(_) => 0,
		};
Ok(Ping { total_difficulty, height })
	}
}

pub struct Pong {
	/// total difficulty accumulated by the sender, used to check whether sync
	/// may be needed
	pub total_difficulty: Difficulty,
	/// height accumulated by sender
	pub height: u64
}

impl Writeable for Pong {
	fn write<W: Writer>(&self, writer: &mut W) -> Result<(), ser::Error> {
		self.total_difficulty.write(writer).unwrap();
		self.height.write(writer).unwrap();
		Ok(())
	}
}

impl Readable for Pong {
	fn read(reader: &mut Reader) -> Result<Pong, ser::Error> {
		// TODO - once everyone is sending total_difficulty we can clean this up
		let total_difficulty = match Difficulty::read(reader) {
			Ok(diff) => diff,
			Err(_) => Difficulty::zero(),
		};
		let height = match reader.read_u64() {
			Ok(h) => h,
			Err(_) => 0,
		};
		Ok(Pong { total_difficulty, height })
	}
}<|MERGE_RESOLUTION|>--- conflicted
+++ resolved
@@ -46,24 +46,6 @@
 
 /// Types of messages
 enum_from_primitive! {
-<<<<<<< HEAD
-  #[derive(Debug, Clone, Copy, PartialEq)]
-  pub enum Type {
-	Error,
-	Hand,
-	Shake,
-	Ping,
-	Pong,
-	GetPeerAddrs,
-	PeerAddrs,
-	GetHeaders,
-	Header,
-	Headers,
-	GetBlock,
-	Block,
-	Transaction,
-  }
-=======
 	#[derive(Debug, Clone, Copy, PartialEq)]
 	pub enum Type {
 		Error,
@@ -82,7 +64,6 @@
 		CompactBlock,
 		Transaction,
 	}
->>>>>>> e86de901
 }
 
 pub fn read_header(conn: &mut TcpStream) -> Result<MsgHeader, Error> {
